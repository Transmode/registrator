--- conflicted
+++ resolved
@@ -339,8 +339,7 @@
 	case container.State.ExitCode&dockerSignaledBit == dockerSignaledBit:
 		return true
 	}
-<<<<<<< HEAD
-	return !container.State.Running && container.State.ExitCode == 0
+	return false
 }
 
 var Hostname string
@@ -349,7 +348,4 @@
 	// It's ok for Hostname to ultimately be an empty string
 	// An empty string will fall back to trying to make a best guess
 	Hostname, _ = os.Hostname()
-=======
-	return false
->>>>>>> 81d8f6a6
 }